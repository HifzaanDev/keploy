--- conflicted
+++ resolved
@@ -59,21 +59,12 @@
 	return version == ProtocolVersion
 }
 
-<<<<<<< HEAD
-func(p *PostgresParser) ProcessOutgoing(requestBuffer []byte, clientConn, destConn net.Conn) {
+func(p *PostgresParser) ProcessOutgoing(requestBuffer []byte, clientConn, destConn net.Conn, ctx context.Context) {
 	switch models.GetMode() {
 	case models.MODE_RECORD:
-		encodePostgresOutgoing(requestBuffer, clientConn, destConn, p.hooks, p.logger)
+		encodePostgresOutgoing(requestBuffer, clientConn, destConn, p.hooks, p.logger, ctx)
 	case models.MODE_TEST:
-		decodePostgresOutgoing(requestBuffer, clientConn, destConn, p.hooks, p.logger)
-=======
-func ProcessOutgoingPSQL(requestBuffer []byte, clientConn, destConn net.Conn, h *hooks.Hook, logger *zap.Logger, ctx context.Context) {
-	switch models.GetMode() {
-	case models.MODE_RECORD:
-		encodePostgresOutgoing(requestBuffer, clientConn, destConn, h, logger, ctx)
-	case models.MODE_TEST:
-		decodePostgresOutgoing(requestBuffer, clientConn, destConn, h, logger,ctx)
->>>>>>> 460a65d0
+		decodePostgresOutgoing(requestBuffer, clientConn, destConn, p.hooks, p.logger, ctx)
 	default:
 		p.logger.Info("Invalid mode detected while intercepting outgoing http call", zap.Any("mode", models.GetMode()))
 	}
